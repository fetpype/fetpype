--- conflicted
+++ resolved
@@ -1,11 +1,7 @@
 defaults:
   # - dataset/testing
   - preprocessing/default
-<<<<<<< HEAD
-  - reconstruction/niftymic
-=======
   - reconstruction/nesvor
->>>>>>> 474ee200
   - segmentation/bounti
   - _self_
 container: "docker"
