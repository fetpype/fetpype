--- conflicted
+++ resolved
@@ -1,12 +1,8 @@
 import nipype.interfaces.utility as niu
 import nipype.pipeline.engine as pe
 
-<<<<<<< HEAD
 from fetpype.nodes.niftymic import niftymic_recon
 
-=======
-from fetpype.nodes.niftymic import niftymic_segment, niftymic_recon
->>>>>>> 4831b883
 from nipype.interfaces.ants.segmentation import DenoiseImage
 from ..nodes.nesvor import (
     NesvorSegmentation,
@@ -15,14 +11,12 @@
     NesvorFullReconstruction,
 )
 
-<<<<<<< HEAD
 from ..nodes.preprocessing import (
     nesvor_brain_extraction,
+    niftymic_brain_extraction,
     CropStacksAndMasks,
 )
-=======
 from ..nodes.dhcp import dhcp_pipeline
->>>>>>> 4831b883
 
 # from nipype import config
 # config.enable_debug_mode()
@@ -353,13 +347,12 @@
     # 1. Brain extraction
     brain_extraction = pe.Node(
         interface=niu.Function(
-            input_names=["raw_T2s", "pre_command", "niftymic_image"],
+            input_names=["raw_T2s", "pre_command", "nesvor_image"],
             output_names=["bmasks"],
-            function=niftymic_segment,
+            function=nesvor_brain_extraction,
         ),
         name="brain_extraction",
     )
-
     if "general" in params.keys():
         brain_extraction.inputs.pre_command = params["general"].get(
             "pre_command", ""
