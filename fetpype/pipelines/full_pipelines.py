--- conflicted
+++ resolved
@@ -11,10 +11,9 @@
 )
 
 from ..nodes.dhcp import dhcp_pipeline
-<<<<<<< HEAD
 from ..utils.utils_bids import create_datasink
-=======
->>>>>>> 4831b883
+
+from ..nodes.dhcp import dhcp_pipeline
 
 # from nipype import config
 # config.enable_debug_mode()
@@ -293,18 +292,80 @@
     full_fet_pipe.connect(merge_denoise, "out", recon, "stacks")
     full_fet_pipe.connect(brain_extraction, "bmasks", recon, "masks")
 
-    # datasink connection
-    if datasink is not None:
-        full_fet_pipe.connect(recon, "mask_file", datasink, "@brain_mask")
-        full_fet_pipe.connect(recon, "recon_file", datasink, "@recon")
-
-    # outputnode = pe.Node(
-    #    niu.IdentityInterface(fields=["recon_files"]), #name="outputnode"
-    # )
-
-    # full_fet_pipe.connect(recon, "recon_files", outputnode, "recon_files")
+    outputnode = pe.Node(
+        niu.IdentityInterface(fields=["dhcp_files"]), name="outputnode"
+    )
+
+    full_fet_pipe.connect(dhcp_seg, "dhcp_files", outputnode, "dhcp_files")
 
     return full_fet_pipe
+
+
+def create_minimal_subpipes(name="minimal_pipe", params={}):
+    """
+    Create minimal pipeline (sub-workflow).
+
+    Given an input, this pipeline performs BrainExtraction
+    using NiftiMic in docker version
+
+    Params:
+        name:
+            pipeline name (default = "minimal_pipe")
+        params:
+            dictionary of parameters (default = {}). This
+            dictionary contains the parameters given in a JSON
+            config file. It specifies which containers to use
+            for each step of the pipeline.
+
+    Inputs:
+        inputnode:
+            stacks:
+                list of T2w stacks
+    Outputs:
+        outputnode:
+                list of reconstructed files
+
+    """
+
+    print("Full pipeline name: ", name)
+
+    # Creating pipeline
+    minimal_pipe = pe.Workflow(name=name)
+
+    # Creating input node
+    inputnode = pe.Node(
+        niu.IdentityInterface(fields=["stacks"]), name="inputnode"
+    )
+
+    # PREPROCESSING
+    # 1. Brain extraction
+    brain_extraction = pe.Node(
+        interface=niu.Function(
+            input_names=["raw_T2s", "pre_command", "niftymic_image"],
+            output_names=["bmasks"],
+            function=niftymic_segment,
+        ),
+        name="brain_extraction",
+    )
+
+    if "general" in params.keys():
+        brain_extraction.inputs.pre_command = params["general"].get(
+            "pre_command", ""
+        )
+        brain_extraction.inputs.niftymic_image = params["general"].get(
+            "niftymic_image", ""
+        )
+
+    minimal_pipe.connect(inputnode, "stacks", brain_extraction, "raw_T2s")
+
+    # OUTPUT
+    outputnode = pe.Node(
+        niu.IdentityInterface(fields=["masks"]), name="outputnode"
+    )
+
+    minimal_pipe.connect(brain_extraction, "bmasks", outputnode, "masks")
+
+    return minimal_pipe
 
 
 def create_dhcp_subpipe(name="dhcp_pipe", params={}):
@@ -409,176 +470,4 @@
 
     full_fet_pipe.connect(dhcp_seg, "dhcp_files", outputnode, "dhcp_files")
 
-    return full_fet_pipe
-
-
-def create_minimal_subpipes(name="minimal_pipe", params={}):
-    """
-    Create minimal pipeline (sub-workflow).
-
-    Given an input, this pipeline performs BrainExtraction
-    using NiftiMic in docker version
-
-    Params:
-        name:
-            pipeline name (default = "minimal_pipe")
-        params:
-            dictionary of parameters (default = {}). This
-            dictionary contains the parameters given in a JSON
-            config file. It specifies which containers to use
-            for each step of the pipeline.
-
-    Inputs:
-        inputnode:
-            stacks:
-                list of T2w stacks
-    Outputs:
-        outputnode:
-                list of reconstructed files
-
-    """
-
-    print("Full pipeline name: ", name)
-
-    # Creating pipeline
-    minimal_pipe = pe.Workflow(name=name)
-
-    # Creating input node
-    inputnode = pe.Node(
-        niu.IdentityInterface(fields=["stacks"]), name="inputnode"
-    )
-
-    # PREPROCESSING
-    # 1. Brain extraction
-    brain_extraction = pe.Node(
-        interface=niu.Function(
-            input_names=["raw_T2s", "pre_command", "niftymic_image"],
-            output_names=["bmasks"],
-            function=niftymic_segment,
-        ),
-        name="brain_extraction",
-    )
-
-    if "general" in params.keys():
-        brain_extraction.inputs.pre_command = params["general"].get(
-            "pre_command", ""
-        )
-        brain_extraction.inputs.niftymic_image = params["general"].get(
-            "niftymic_image", ""
-        )
-
-    minimal_pipe.connect(inputnode, "stacks", brain_extraction, "raw_T2s")
-
-    # OUTPUT
-    outputnode = pe.Node(
-        niu.IdentityInterface(fields=["masks"]), name="outputnode"
-    )
-
-    minimal_pipe.connect(brain_extraction, "bmasks", outputnode, "masks")
-
-    return minimal_pipe
-
-
-def create_dhcp_subpipe(name="dhcp_pipe", params={}):
-    """
-    Create a dhcp pipeline for segmentation of fetal MRI
-
-    Given an reconstruction of fetal MRI and a mask, this
-    pipeline performs the following steps:
-        1. Run the dhcp pipeline for segmentation
-        2. Run it for surface extraction
-
-    Params:
-        name:
-            pipeline name (default = "full_fet_pipe")
-        params:
-            dictionary of parameters (default = {}). This
-            dictionary contains the parameters given in a JSON
-            config file. It specifies which containers to use
-            for each step of the pipeline.
-
-    Inputs:
-        inputnode:
-            MRI brain:
-                Reconstruction of MRI brain
-            Mask:
-                Corresponding brain mask of the reconstruction
-            GA:
-                gestational age of the fetus
-    Outputs:
-        outputnode:
-            dhcp_files:
-                folder with dhcp outputs
-
-    TODO:
-    - EM algorithm halting, solve it better or in the messy way?
-    """
-
-    print("Full pipeline name: ", name)
-
-    # Creating pipeline
-    full_fet_pipe = pe.Workflow(name=name)
-
-    # Creating input node
-    inputnode = pe.Node(
-        niu.IdentityInterface(fields=["T2", "mask", "gestational_age"]),
-        name="inputnode",
-    )
-
-    # Check params to see if we need to run the seg or surf part, or both.
-    # Params to look is [dhcp][seg] and [dhcp][surf]
-    flag = None
-    if "dhcp" in params.keys():
-        if params["dhcp"]["surf"] and params["dhcp"]["seg"]:
-            flag = "-all"
-        elif params["dhcp"]["seg"]:
-            flag = "-seg"
-        elif params["dhcp"]["surf"]:
-            flag = "-surf"
-
-    else:
-        print("No dhcp parameters found, running both seg and surf")
-        flag = "-all"
-
-    # PREPROCESSING
-    # 1. Run the dhcp pipeline for segmentation
-    dhcp_seg = pe.Node(
-        interface=niu.Function(
-            input_names=[
-                "T2",
-                "mask",
-                "gestational_age",
-                "pre_command",
-                "dhcp_image",
-                "threads",
-                "flag",
-            ],
-            output_names=["dhcp_files"],
-            function=dhcp_pipeline,
-        ),
-        name="dhcp_seg",
-    )
-
-    if "general" in params.keys():
-        dhcp_seg.inputs.pre_command = params["general"].get("pre_command", "")
-        dhcp_seg.inputs.dhcp_image = params["general"].get("dhcp_image", "")
-
-    if "dhcp" in params.keys():
-        dhcp_seg.inputs.threads = params["dhcp"].get("threads", "")
-        dhcp_seg.inputs.flag = flag
-
-    full_fet_pipe.connect(inputnode, "T2", dhcp_seg, "T2")
-    full_fet_pipe.connect(inputnode, "mask", dhcp_seg, "mask")
-
-    full_fet_pipe.connect(
-        inputnode, "gestational_age", dhcp_seg, "gestational_age"
-    )
-
-    # OUTPUT
-    outputnode = pe.Node(
-        niu.IdentityInterface(fields=["dhcp_files"]), name="outputnode"
-    )
-
-    full_fet_pipe.connect(dhcp_seg, "dhcp_files", outputnode, "dhcp_files")
-
     return full_fet_pipe