import nipype.interfaces.utility as niu
import nipype.pipeline.engine as pe

from fetpype.nodes.niftymic import niftymic_segment, niftymic_recon

from nipype.interfaces.ants.segmentation import DenoiseImage
from ..nodes.nesvor import (
    NesvorSegmentation,
    NesvorRegistration,
    NesvorReconstruction,
    NesvorFullReconstruction,
)

# from nipype import config
# config.enable_debug_mode()


def print_files(files):
    print("Files:")
    print(files)
    return files

<<<<<<< HEAD
def create_fet_subpipes(name="full_fet_pipe", params={}):
    """
    Create the fetal processing pipeline (sub-workflow).

    Given an input of T2w stacks, this pipeline performs the following steps:
        1. Brain extraction using MONAIfbs (dirty wrapper around NiftyMIC's
           command niftymic_segment_fetal_brains)
        2. Denoising using ANTS' DenoiseImage
        3. Perform reconstruction using NiftyMIC's command
            niftymic_run_reconstruction_pipeline

    Params:
        name:
            pipeline name (default = "full_fet_pipe")
        params:
            dictionary of parameters (default = {}). This
            dictionary contains the parameters given in a JSON
            config file. It specifies which containers to use
            for each step of the pipeline.

=======

def create_nesvor_subpipes_fullrecon(name="nesvor_pipe_full", params={}):
    """Nesvor based segmentation pipeline for fetal MRI

    Processing steps:
    - Brain extraction using MONAIfbs ( using the nesvor_image container)
    - Denoising using ANTS' DenoiseImage
    - Registration of slices using SVORT
    - Reconstruction using NesVoR

    Difference with the other pipeline is that we use the full reconstruction
    command from NesVoR, instead of each part separately

    Params:
    - name: pipeline name (default = "nesvor_pipe")
    - params: dictionary of parameters to be passed to the pipeline. We would
        need to specify the nesvor_image and pre_command parameters,
        right now.

    Outputs:
    - nesvor_pipe: nipype workflow implementing the pipeline
    """
    # get parameters
    if "general" in params.keys():
        pre_command = params["general"].get("pre_command", "")
        nesvor_image = params["general"].get("nesvor_image", "")

    # Creating pipeline
    nesvor_pipe = pe.Workflow(name=name)

    # Creating input node
    inputnode = pe.Node(
        niu.IdentityInterface(fields=["stacks"]), name="inputnode"
    )

    # PREPROCESSING
    # 1. Denoising
    denoising = pe.MapNode(
        interface=DenoiseImage(), iterfield=["input_image"], name="denoising"
    )

    nesvor_pipe.connect(inputnode, "stacks", denoising, "input_image")

    # merge_denoise
    merge_denoise = pe.Node(
        interface=niu.Merge(1, ravel_inputs=True), name="merge_denoise"
    )

    nesvor_pipe.connect(denoising, "output_image", merge_denoise, "in1")

    # 2 full recon
    full_recon = pe.Node(
        NesvorFullReconstruction(
            nesvor_image=nesvor_image, pre_command=pre_command
        ),
        name="full_recon",
    )
    nesvor_pipe.connect(merge_denoise, "out", full_recon, "input_stacks")

    # output node
    outputnode = pe.Node(
        niu.IdentityInterface(fields=["output_volume"]), name="outputnode"
    )

    nesvor_pipe.connect(
        full_recon, "output_volume", outputnode, "output_volume"
    )
    return nesvor_pipe


def create_nesvor_subpipes(name="nesvor_pipe", params={}):
    """Nesvor based segmentation pipeline for fetal MRI

    Processing steps:
    - Brain extraction using MONAIfbs ( using the nesvor_image container)
    - Denoising using ANTS' DenoiseImage
    - Registration of slices using SVORT
    - Reconstruction using NesVoR

    Params:
    - name: pipeline name (default = "nesvor_pipe")
    - params: dictionary of parameters to be passed to the pipeline. We would
        need to specify the nesvor_image and pre_command parameters,
        right now.

    Outputs:
    - nesvor_pipe: nipype workflow implementing the pipeline
    """

    # get parameters
    if "general" in params.keys():
        pre_command = params["general"].get("pre_command", "")
        nesvor_image = params["general"].get("nesvor_image", "")

    # Creating pipeline
    nesvor_pipe = pe.Workflow(name=name)

    # Creating input node
    inputnode = pe.Node(
        niu.IdentityInterface(fields=["stacks"]), name="inputnode"
    )

    # PREPROCESSING
    # 1. Denoising
    denoising = pe.MapNode(
        interface=DenoiseImage(), iterfield=["input_image"], name="denoising"
    )

    nesvor_pipe.connect(inputnode, "stacks", denoising, "input_image")

    # merge_denoise
    merge_denoise = pe.Node(
        interface=niu.Merge(1, ravel_inputs=True), name="merge_denoise"
    )

    nesvor_pipe.connect(denoising, "output_image", merge_denoise, "in1")

    # 2. Brain extraction
    mask = pe.Node(
        NesvorSegmentation(
            nesvor_image=nesvor_image,
            pre_command=pre_command,
            no_augmentation_seg=True,
        ),
        name="mask",
    )

    # 3. REGISTRATION WITH SVORT
    # registration Node
    registration = pe.Node(
        NesvorRegistration(nesvor_image=nesvor_image, pre_command=pre_command),
        name="registration",
    )

    nesvor_pipe.connect(
        [
            (merge_denoise, mask, [("out", "input_stacks")]),
            (merge_denoise, registration, [("out", "input_stacks")]),
            (mask, registration, [("output_stack_masks", "stack_masks")]),
        ]
    )

    # 4. RECONSTRUCTION
    # recon Node
    recon = pe.Node(
        NesvorReconstruction(
            nesvor_image=nesvor_image, pre_command=pre_command
        ),
        name="reconstruction",
    )

    nesvor_pipe.connect(registration, "output_slices", recon, "input_slices")

    # output node
    outputnode = pe.Node(
        niu.IdentityInterface(fields=["output_volume"]), name="outputnode"
    )

    nesvor_pipe.connect(recon, "output_volume", outputnode, "output_volume")
    return nesvor_pipe


def create_fet_subpipes(name="full_fet_pipe", params={}):
    """
    Create the fetal processing pipeline (sub-workflow).

    Given an input of T2w stacks, this pipeline performs the following steps:
        1. Brain extraction using MONAIfbs (dirty wrapper around NiftyMIC's
           command niftymic_segment_fetal_brains)
        2. Denoising using ANTS' DenoiseImage
        3. Perform reconstruction using NiftyMIC's command
            niftymic_run_reconstruction_pipeline

    Params:
        name:
            pipeline name (default = "full_fet_pipe")
        params:
            dictionary of parameters (default = {}). This
            dictionary contains the parameters given in a JSON
            config file. It specifies which containers to use
            for each step of the pipeline.

>>>>>>> 8059708c
    Inputs:
        inputnode:
            stacks:
                list of T2w stacks
    Outputs:
        outputnode:
            recon_files:
                list of reconstructed files

    """

    print("Full pipeline name: ", name)

    # Creating pipeline
    full_fet_pipe = pe.Workflow(name=name)

    # Creating input node
    inputnode = pe.Node(
        niu.IdentityInterface(fields=["stacks"]), name="inputnode"
    )

    # PREPROCESSING
    # 1. Brain extraction
    brain_extraction = pe.Node(
        interface=niu.Function(
            input_names=["raw_T2s", "pre_command", "niftymic_image"],
            output_names=["bmasks"],
            function=niftymic_segment,
        ),
        name="brain_extraction",
    )

    if "general" in params.keys():
        brain_extraction.inputs.pre_command = params["general"].get(
            "pre_command", ""
        )
        brain_extraction.inputs.niftymic_image = params["general"].get(
            "niftymic_image", ""
        )

    full_fet_pipe.connect(inputnode, "stacks", brain_extraction, "raw_T2s")

    # 2. Denoising
    denoising = pe.MapNode(
        interface=DenoiseImage(), iterfield=["input_image"], name="denoising"
    )

    full_fet_pipe.connect(inputnode, "stacks", denoising, "input_image")

    # merge_denoise
    merge_denoise = pe.Node(
        interface=niu.Merge(1, ravel_inputs=True), name="merge_denoise"
    )

    full_fet_pipe.connect(denoising, "output_image", merge_denoise, "in1")

    # RECONSTRUCTION
    recon = pe.Node(
        interface=niu.Function(
            input_names=["stacks", "masks", "pre_command", "niftymic_image"],
            output_names=["recon_files"],
            function=niftymic_recon,
        ),
        name="recon",
    )

    if "general" in params.keys():
        recon.inputs.pre_command = params["general"].get("pre_command", "")
        recon.inputs.niftymic_image = params["general"].get(
            "niftymic_image", ""
        )

    # OUTPUT
    full_fet_pipe.connect(merge_denoise, "out", recon, "stacks")
    full_fet_pipe.connect(brain_extraction, "bmasks", recon, "masks")

    outputnode = pe.Node(
        niu.IdentityInterface(fields=["recon_files"]), name="outputnode"
    )

    full_fet_pipe.connect(recon, "recon_files", outputnode, "recon_files")

    return full_fet_pipe<|MERGE_RESOLUTION|>--- conflicted
+++ resolved
@@ -20,7 +20,168 @@
     print(files)
     return files
 
-<<<<<<< HEAD
+
+def create_nesvor_subpipes_fullrecon(name="nesvor_pipe_full", params={}):
+    """Nesvor based segmentation pipeline for fetal MRI
+
+    Processing steps:
+    - Brain extraction using MONAIfbs ( using the nesvor_image container)
+    - Denoising using ANTS' DenoiseImage
+    - Registration of slices using SVORT
+    - Reconstruction using NesVoR
+
+    Difference with the other pipeline is that we use the full reconstruction
+    command from NesVoR, instead of each part separately
+
+    Params:
+    - name: pipeline name (default = "nesvor_pipe")
+    - params: dictionary of parameters to be passed to the pipeline. We would
+        need to specify the nesvor_image and pre_command parameters,
+        right now.
+
+    Outputs:
+    - nesvor_pipe: nipype workflow implementing the pipeline
+    """
+    # get parameters
+    if "general" in params.keys():
+        pre_command = params["general"].get("pre_command", "")
+        nesvor_image = params["general"].get("nesvor_image", "")
+
+    # Creating pipeline
+    nesvor_pipe = pe.Workflow(name=name)
+
+    # Creating input node
+    inputnode = pe.Node(
+        niu.IdentityInterface(fields=["stacks"]), name="inputnode"
+    )
+
+    # PREPROCESSING
+    # 1. Denoising
+    denoising = pe.MapNode(
+        interface=DenoiseImage(), iterfield=["input_image"], name="denoising"
+    )
+
+    nesvor_pipe.connect(inputnode, "stacks", denoising, "input_image")
+
+    # merge_denoise
+    merge_denoise = pe.Node(
+        interface=niu.Merge(1, ravel_inputs=True), name="merge_denoise"
+    )
+
+    nesvor_pipe.connect(denoising, "output_image", merge_denoise, "in1")
+
+    # 2 full recon
+    full_recon = pe.Node(
+        NesvorFullReconstruction(
+            nesvor_image=nesvor_image, pre_command=pre_command
+        ),
+        name="full_recon",
+    )
+    nesvor_pipe.connect(merge_denoise, "out", full_recon, "input_stacks")
+
+    # output node
+    outputnode = pe.Node(
+        niu.IdentityInterface(fields=["output_volume"]), name="outputnode"
+    )
+
+    nesvor_pipe.connect(
+        full_recon, "output_volume", outputnode, "output_volume"
+    )
+    return nesvor_pipe
+
+
+def create_nesvor_subpipes(name="nesvor_pipe", params={}):
+    """Nesvor based segmentation pipeline for fetal MRI
+
+    Processing steps:
+    - Brain extraction using MONAIfbs ( using the nesvor_image container)
+    - Denoising using ANTS' DenoiseImage
+    - Registration of slices using SVORT
+    - Reconstruction using NesVoR
+
+    Params:
+    - name: pipeline name (default = "nesvor_pipe")
+    - params: dictionary of parameters to be passed to the pipeline. We would
+        need to specify the nesvor_image and pre_command parameters,
+        right now.
+
+    Outputs:
+    - nesvor_pipe: nipype workflow implementing the pipeline
+    """
+
+    # get parameters
+    if "general" in params.keys():
+        pre_command = params["general"].get("pre_command", "")
+        nesvor_image = params["general"].get("nesvor_image", "")
+
+    # Creating pipeline
+    nesvor_pipe = pe.Workflow(name=name)
+
+    # Creating input node
+    inputnode = pe.Node(
+        niu.IdentityInterface(fields=["stacks"]), name="inputnode"
+    )
+
+    # PREPROCESSING
+    # 1. Denoising
+    denoising = pe.MapNode(
+        interface=DenoiseImage(), iterfield=["input_image"], name="denoising"
+    )
+
+    nesvor_pipe.connect(inputnode, "stacks", denoising, "input_image")
+
+    # merge_denoise
+    merge_denoise = pe.Node(
+        interface=niu.Merge(1, ravel_inputs=True), name="merge_denoise"
+    )
+
+    nesvor_pipe.connect(denoising, "output_image", merge_denoise, "in1")
+
+    # 2. Brain extraction
+    mask = pe.Node(
+        NesvorSegmentation(
+            nesvor_image=nesvor_image,
+            pre_command=pre_command,
+            no_augmentation_seg=True,
+        ),
+        name="mask",
+    )
+
+    # 3. REGISTRATION WITH SVORT
+    # registration Node
+    registration = pe.Node(
+        NesvorRegistration(nesvor_image=nesvor_image, pre_command=pre_command),
+        name="registration",
+    )
+
+    nesvor_pipe.connect(
+        [
+            (merge_denoise, mask, [("out", "input_stacks")]),
+            (merge_denoise, registration, [("out", "input_stacks")]),
+            (mask, registration, [("output_stack_masks", "stack_masks")]),
+        ]
+    )
+
+    # 4. RECONSTRUCTION
+    # recon Node
+    recon = pe.Node(
+        NesvorReconstruction(
+            nesvor_image=nesvor_image, pre_command=pre_command
+        ),
+        name="reconstruction",
+    )
+
+    nesvor_pipe.connect(registration, "output_slices", recon, "input_slices")
+
+    # output node
+    outputnode = pe.Node(
+        niu.IdentityInterface(fields=["output_volume"]), name="outputnode"
+    )
+
+    nesvor_pipe.connect(recon, "output_volume", outputnode, "output_volume")
+    return nesvor_pipe
+
+
 def create_fet_subpipes(name="full_fet_pipe", params={}):
     """
     Create the fetal processing pipeline (sub-workflow).
@@ -41,190 +202,6 @@
             config file. It specifies which containers to use
             for each step of the pipeline.
 
-=======
-
-def create_nesvor_subpipes_fullrecon(name="nesvor_pipe_full", params={}):
-    """Nesvor based segmentation pipeline for fetal MRI
-
-    Processing steps:
-    - Brain extraction using MONAIfbs ( using the nesvor_image container)
-    - Denoising using ANTS' DenoiseImage
-    - Registration of slices using SVORT
-    - Reconstruction using NesVoR
-
-    Difference with the other pipeline is that we use the full reconstruction
-    command from NesVoR, instead of each part separately
-
-    Params:
-    - name: pipeline name (default = "nesvor_pipe")
-    - params: dictionary of parameters to be passed to the pipeline. We would
-        need to specify the nesvor_image and pre_command parameters,
-        right now.
-
-    Outputs:
-    - nesvor_pipe: nipype workflow implementing the pipeline
-    """
-    # get parameters
-    if "general" in params.keys():
-        pre_command = params["general"].get("pre_command", "")
-        nesvor_image = params["general"].get("nesvor_image", "")
-
-    # Creating pipeline
-    nesvor_pipe = pe.Workflow(name=name)
-
-    # Creating input node
-    inputnode = pe.Node(
-        niu.IdentityInterface(fields=["stacks"]), name="inputnode"
-    )
-
-    # PREPROCESSING
-    # 1. Denoising
-    denoising = pe.MapNode(
-        interface=DenoiseImage(), iterfield=["input_image"], name="denoising"
-    )
-
-    nesvor_pipe.connect(inputnode, "stacks", denoising, "input_image")
-
-    # merge_denoise
-    merge_denoise = pe.Node(
-        interface=niu.Merge(1, ravel_inputs=True), name="merge_denoise"
-    )
-
-    nesvor_pipe.connect(denoising, "output_image", merge_denoise, "in1")
-
-    # 2 full recon
-    full_recon = pe.Node(
-        NesvorFullReconstruction(
-            nesvor_image=nesvor_image, pre_command=pre_command
-        ),
-        name="full_recon",
-    )
-    nesvor_pipe.connect(merge_denoise, "out", full_recon, "input_stacks")
-
-    # output node
-    outputnode = pe.Node(
-        niu.IdentityInterface(fields=["output_volume"]), name="outputnode"
-    )
-
-    nesvor_pipe.connect(
-        full_recon, "output_volume", outputnode, "output_volume"
-    )
-    return nesvor_pipe
-
-
-def create_nesvor_subpipes(name="nesvor_pipe", params={}):
-    """Nesvor based segmentation pipeline for fetal MRI
-
-    Processing steps:
-    - Brain extraction using MONAIfbs ( using the nesvor_image container)
-    - Denoising using ANTS' DenoiseImage
-    - Registration of slices using SVORT
-    - Reconstruction using NesVoR
-
-    Params:
-    - name: pipeline name (default = "nesvor_pipe")
-    - params: dictionary of parameters to be passed to the pipeline. We would
-        need to specify the nesvor_image and pre_command parameters,
-        right now.
-
-    Outputs:
-    - nesvor_pipe: nipype workflow implementing the pipeline
-    """
-
-    # get parameters
-    if "general" in params.keys():
-        pre_command = params["general"].get("pre_command", "")
-        nesvor_image = params["general"].get("nesvor_image", "")
-
-    # Creating pipeline
-    nesvor_pipe = pe.Workflow(name=name)
-
-    # Creating input node
-    inputnode = pe.Node(
-        niu.IdentityInterface(fields=["stacks"]), name="inputnode"
-    )
-
-    # PREPROCESSING
-    # 1. Denoising
-    denoising = pe.MapNode(
-        interface=DenoiseImage(), iterfield=["input_image"], name="denoising"
-    )
-
-    nesvor_pipe.connect(inputnode, "stacks", denoising, "input_image")
-
-    # merge_denoise
-    merge_denoise = pe.Node(
-        interface=niu.Merge(1, ravel_inputs=True), name="merge_denoise"
-    )
-
-    nesvor_pipe.connect(denoising, "output_image", merge_denoise, "in1")
-
-    # 2. Brain extraction
-    mask = pe.Node(
-        NesvorSegmentation(
-            nesvor_image=nesvor_image,
-            pre_command=pre_command,
-            no_augmentation_seg=True,
-        ),
-        name="mask",
-    )
-
-    # 3. REGISTRATION WITH SVORT
-    # registration Node
-    registration = pe.Node(
-        NesvorRegistration(nesvor_image=nesvor_image, pre_command=pre_command),
-        name="registration",
-    )
-
-    nesvor_pipe.connect(
-        [
-            (merge_denoise, mask, [("out", "input_stacks")]),
-            (merge_denoise, registration, [("out", "input_stacks")]),
-            (mask, registration, [("output_stack_masks", "stack_masks")]),
-        ]
-    )
-
-    # 4. RECONSTRUCTION
-    # recon Node
-    recon = pe.Node(
-        NesvorReconstruction(
-            nesvor_image=nesvor_image, pre_command=pre_command
-        ),
-        name="reconstruction",
-    )
-
-    nesvor_pipe.connect(registration, "output_slices", recon, "input_slices")
-
-    # output node
-    outputnode = pe.Node(
-        niu.IdentityInterface(fields=["output_volume"]), name="outputnode"
-    )
-
-    nesvor_pipe.connect(recon, "output_volume", outputnode, "output_volume")
-    return nesvor_pipe
-
-
-def create_fet_subpipes(name="full_fet_pipe", params={}):
-    """
-    Create the fetal processing pipeline (sub-workflow).
-
-    Given an input of T2w stacks, this pipeline performs the following steps:
-        1. Brain extraction using MONAIfbs (dirty wrapper around NiftyMIC's
-           command niftymic_segment_fetal_brains)
-        2. Denoising using ANTS' DenoiseImage
-        3. Perform reconstruction using NiftyMIC's command
-            niftymic_run_reconstruction_pipeline
-
-    Params:
-        name:
-            pipeline name (default = "full_fet_pipe")
-        params:
-            dictionary of parameters (default = {}). This
-            dictionary contains the parameters given in a JSON
-            config file. It specifies which containers to use
-            for each step of the pipeline.
-
->>>>>>> 8059708c
     Inputs:
         inputnode:
             stacks:
