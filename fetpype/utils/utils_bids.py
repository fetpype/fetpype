--- conflicted
+++ resolved
@@ -81,12 +81,6 @@
                     )
 
                 iterables[1] += [(sub, ses, acq)]
-<<<<<<< HEAD
-    bids_datasource.iterables = iterables
-=======
-
-    print(iterables)
->>>>>>> b4ddada0
 
     bids_datasource.iterables = iterables
     return bids_datasource
