import argparse
import hydra
import os
from omegaconf import OmegaConf


def get_default_parser(desc):

    parser = argparse.ArgumentParser(description=desc)

    parser.add_argument(
        "--data",
        type=str,
        required=True,
        help=(
            "BIDS-formatted directory containing anatomical "
            "fetal brain MRI scans"
        ),
    )
    parser.add_argument(
        "--out",
        type=str,
        required=True,
        help=(
            "Output directory, where all outputs will be saved. "
            "(<out>/derivatives/pipeline_name)"
        ),
    )

    parser.add_argument(
        "--nipype_dir",
        type=str,
        required=False,
        help=(
            "Directory, where the nipype processing will be saved. "
            "(<out>/nipype/pipeline_name)"
        ),
    )
    parser.add_argument(
        "--subjects",
        "-sub",
        dest="sub",
        type=str,
        nargs="+",
        required=False,
        help=(
            "List of subjects to process (default: every subject in the"
            "data directory)."
        ),
    )
    parser.add_argument(
        "--sessions",
        "-ses",
        dest="ses",
        type=str,
        nargs="+",
        required=False,
        help=(
            "List of sessions to process (default: every session for each "
            "subject)."
        ),
    )
    parser.add_argument(
        "--acquisitions",
        "-acq",
        dest="acq",
        type=str,
        nargs="+",
        default=None,
        help=(
            "List of acquisitions to process (default: every acquisition for "
            "each subject/session combination)."
        ),
    )

    parser.add_argument(
        "--config",
        dest="cfg_path",
        default="../configs/default_docker.yaml",
        type=str,
        help=(
            "Parameters yaml file specifying the parameters, containers and "
            "functions to be used in the pipeline."
        ),
    )
    parser.add_argument(
        "--nprocs",
        dest="nprocs",
        type=int,
        default=1,
        help="Number of processes to allocate.",
        required=False,
    )

    parser.add_argument(
        "--save_intermediates",
        dest="save_intermediates",
        action="store_true",
        help="Save intermediate files.",
    )

    parser.add_argument(
        "--debug",
        action="store_true",
        help="Enable debug mode.",
        default=False,
    )

    parser.add_argument(
        "--verbose",
        "-v",
        action="store_true",
        help="Enable verbose mode. "
        "Console will show INFO (or DEBUG if --debug is set) "
        "messages. By default, only a minimal output is shown, "
        "the rest is logged at <nipype_dir>/logs/pypeline.log",
        default=False,
    )
    return parser


def get_pipeline_name(cfg, only_rec=False, only_seg=False, only_surf=False):
    """
    Get the pipeline name from the configuration file.
    Args:
        cfg: Configuration object.
    Returns:
        str: Pipeline name.
    """
    pipeline_name = []
    # Assert only one only_<type> flag is set at once
    assert (
        sum([only_rec, only_seg, only_surf]) <= 1
    ), "Only one of only_rec, only_seg, or only_surf can be True."
    if "reconstruction" in cfg and (not only_seg) and (not only_surf):
        pipeline_name += [cfg.reconstruction.pipeline]
    if "segmentation" in cfg and (not only_rec) and (not only_surf):
        pipeline_name += [cfg.segmentation.pipeline]
    if "surface" in cfg and (not only_rec) and (not only_seg):
        pipeline_name += [cfg.surface.pipeline]
    return "_".join(pipeline_name)


def init_and_load_cfg(cfg_path):
    """
    Initialize and load the configuration file.
    Args:
        cfg_path (str): Path to the configuration file.
    Returns:
        cfg: Loaded configuration.
    """
    # Get the path to this file
    current_dir = os.path.dirname(os.path.abspath(__file__))
    cfg_path = os.path.abspath(cfg_path)
    cfg_path = os.path.relpath(cfg_path, current_dir)
    cfg_dir = os.path.dirname(cfg_path)
    cfg_file = os.path.basename(cfg_path)

    # Transform the path into a relative
    with hydra.initialize(config_path=cfg_dir, version_base="1.2"):
        cfg = hydra.compose(config_name=cfg_file)
    print(OmegaConf.to_yaml(cfg))
    return cfg


def check_and_update_paths(data_dir, out_dir, nipype_dir, pipeline_name):
    """
    Check and update the paths for data_dir, out_dir, and nipype_dir.
    Args:
        data_dir (str): Path to the BIDS directory.
        out_dir (str): Path to the output directory.
        nipype_dir (str): Path to the nipype directory.
        pipeline_name (str): Name of the pipeline.
    Returns:
        tuple: Updated paths for data_dir, out_dir, and nipype_dir.
    """

    data_dir = os.path.abspath(data_dir)

    assert os.path.exists(data_dir), f"Error {data_dir} should be a valid dir"

    if out_dir is None:
        out_dir = data_dir

<<<<<<< HEAD
    out_dir = os.path.join(os.path.abspath(out_dir), "derivatives", pipeline_name)

    os.makedirs(out_dir, exist_ok=True)

    if nipype_dir is None:
        nipype_dir = out_dir

    nipype_dir = os.path.join(os.path.abspath(nipype_dir), pipeline_name)
=======
    if nipype_dir is None:
        nipype_dir = out_dir

    # derivatives
    out_dir = os.path.join(os.path.abspath(out_dir),
                           "derivatives", pipeline_name)

    os.makedirs(out_dir, exist_ok=True)

    # working directory
    nipype_dir = os.path.join(os.path.abspath(nipype_dir), "nipype")
>>>>>>> b4190104

    os.makedirs(nipype_dir, exist_ok=True)

    return data_dir, out_dir, nipype_dir


def check_valid_pipeline(cfg):
    """
    Check if the pipeline is valid.
    Args:
        cfg: Configuration object.
    """
    from fetpype import VALID_RECONSTRUCTION, VALID_SEGMENTATION, VALID_SURFACE

    if "reconstruction" in cfg:
        if cfg.reconstruction.pipeline not in VALID_RECONSTRUCTION:
            raise ValueError(
                f"Invalid reconstruction pipeline: "
                f"{cfg.reconstruction.pipeline}"
                f"Please choose one of {VALID_RECONSTRUCTION}"
            )
    if "segmentation" in cfg:
        if cfg.segmentation.pipeline not in VALID_SEGMENTATION:
            raise ValueError(
                f"Invalid segmentation pipeline: {cfg.segmentation.pipeline}."
                f"Please choose one of {VALID_SEGMENTATION}"
            )

    if "surface" in cfg:
        if cfg.surface.pipeline not in VALID_SURFACE:
            raise ValueError(
                f"Invalid surface pipeline: {cfg.surface.pipeline}."
                f"Please choose one of {VALID_SURFACE}"
            )<|MERGE_RESOLUTION|>--- conflicted
+++ resolved
@@ -182,16 +182,6 @@
     if out_dir is None:
         out_dir = data_dir
 
-<<<<<<< HEAD
-    out_dir = os.path.join(os.path.abspath(out_dir), "derivatives", pipeline_name)
-
-    os.makedirs(out_dir, exist_ok=True)
-
-    if nipype_dir is None:
-        nipype_dir = out_dir
-
-    nipype_dir = os.path.join(os.path.abspath(nipype_dir), pipeline_name)
-=======
     if nipype_dir is None:
         nipype_dir = out_dir
 
@@ -203,7 +193,7 @@
 
     # working directory
     nipype_dir = os.path.join(os.path.abspath(nipype_dir), "nipype")
->>>>>>> b4190104
+
 
     os.makedirs(nipype_dir, exist_ok=True)
 
