{
    "general": {
        "pipeline": "minimal",
        "pre_command": "docker run ",
<<<<<<< HEAD
        "nesvor_image": "junshenxu/nesvor:latest ",
=======
        "niftymic_image": "renbem/niftymic:latest ",
>>>>>>> b34fd990
        "no_graph": false
    }
}<|MERGE_RESOLUTION|>--- conflicted
+++ resolved
@@ -2,11 +2,8 @@
     "general": {
         "pipeline": "minimal",
         "pre_command": "docker run ",
-<<<<<<< HEAD
         "nesvor_image": "junshenxu/nesvor:latest ",
-=======
         "niftymic_image": "renbem/niftymic:latest ",
->>>>>>> b34fd990
         "no_graph": false
     }
 }