--- conflicted
+++ resolved
@@ -2,10 +2,6 @@
     "general":
     {
         "pre_command": "singularity exec -B /scratch:/scratch ",
-<<<<<<< HEAD
-        "niftymic_image": "/scratch/apron/softs/niftymic/niftymic.simg "
-=======
         "niftimic_image": "/scratch/apron/softs/niftymic.multifact_latest.sif"
->>>>>>> b4ddada0
     }
 }