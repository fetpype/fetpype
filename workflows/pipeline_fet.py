--- conflicted
+++ resolved
@@ -46,11 +46,8 @@
 from fetpype.pipelines.full_pipelines import (
     create_fet_subpipes,
     create_nesvor_subpipes_fullrecon,
-<<<<<<< HEAD
+    create_minimal_subpipes
     create_fet_subpipes,
-=======
-    create_minimal_subpipes
->>>>>>> 674f93ed
 )
 from fetpype.utils.utils_bids import create_datasource
 
@@ -139,12 +136,9 @@
         fet_pipe = create_fet_subpipes(params=params)
     elif params["general"]["pipeline"] == "nesvor":
         fet_pipe = create_nesvor_subpipes_fullrecon(params=params)
-<<<<<<< HEAD
-=======
     elif params["general"]["pipeline"] == "minimal":
         fet_pipe = create_minimal_subpipes(params=params)
 
->>>>>>> 674f93ed
     output_query = {
         "stacks": {
             "datatype": "anat",
