--- conflicted
+++ resolved
@@ -68,7 +68,12 @@
     data_dir, out_dir, nipype_dir = check_and_update_paths(
         data_dir, out_dir, nipype_dir, cfg
     )
-<<<<<<< HEAD
+
+    # Print the three paths
+    print(f"Data directory: {data_dir}")
+    print(f"Output directory: {out_dir}")
+    print(f"Nipype directory: {nipype_dir}")
+    
     load_masks = False
     if masks_dir is not None:
         # Check it exists
@@ -78,12 +83,8 @@
             )
         masks_dir = os.path.abspath(masks_dir)
         load_masks = True
-=======
-    # Print the three paths
-    print(f"Data directory: {data_dir}")
-    print(f"Output directory: {out_dir}")
-    print(f"Nipype directory: {nipype_dir}")
->>>>>>> 1098729e
+
+    
 
     check_valid_pipeline(cfg)
     # if general, pipeline is not in params ,create it and set it to niftymic
@@ -124,11 +125,8 @@
     # Reconstruction data sink:
     pipeline_name = get_pipeline_name(cfg)
     desc_file = create_description_file(
-<<<<<<< HEAD
-        datasink_path, pipeline_name, cfg=cfg.reconstruction
-=======
         out_dir, pipeline_name, cfg=cfg
->>>>>>> 1098729e
+        # cfg=cfg.reconstruction
     )
 
     # Preprocessing data sink:
