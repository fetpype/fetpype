#!/usr/bin/env python3
"""
    Human fetal anatomical segmentation pipeline

    Adapted in Nipype from an original pipeline of Alexandre Pron by David
    Meunier.

    parser, params are derived from macapype pipeline

    Description
    --------------
    TODO :/

    Arguments
    -----------
    -data:
        Path to the BIDS directory that contain subjects' MRI data.

    -out:
        Nipype's processing directory.
        It's where all the outputs will be saved.

    -subjects:
        IDs list of subjects to process.

    -ses
        session (leave blank if None)

    -params
        json parameter file; leave blank if None

    Example
    ---------
    python pipeline_fet.py -data [PATH_TO_BIDS] -out ../local_tests/ -subjects
    Elouk

    Requirements
    --------------
    This workflow use:
        - ANTS (denoise)
        - nifyimic
"""

# Authors : David Meunier (david.meunier@univ-amu.fr)
#           Alexandre Pron (alexandre.pron@univ-amu.fr)
import os
import json
import argparse
import nipype.pipeline.engine as pe
import os.path as op

from fetpype.pipelines.full_pipelines import (
    create_fet_subpipes,
    create_minimal_subpipes,
)
<<<<<<< HEAD
from fetpype.pipelines.niftymic import create_niftymic_subpipes
from fetpype.pipelines.svrtk_bounti import create_svrtk_bounti_subpipes

from fetpype.utils.utils_bids import create_datasource



import os
import os.path as op
import json
import argparse
import nipype.pipeline.engine as pe
=======
from fetpype.pipelines.niftymic_pipeline import create_niftymic_subpipes
from fetpype.pipelines.nesvor_pipeline import create_nesvor_subpipes

from fetpype.utils.utils_bids import (
    create_datasource,
    create_datasink,
    create_description_file
)
>>>>>>> 495fff82

###############################################################################


def create_main_workflow(
    data_dir,
    process_dir,
    subjects,
    sessions,
    acquisitions,
    params_file,
    nprocs,
    wf_name="fetpype",
    bids=False,
):
    """
    Create the main workflow of the fetpype pipeline.

    Params:
        data_path: pathlike str
            Path to the BIDS directory that contains anatomical images

        process_dir: pathlike str
            Path to the ouput directory (will be created if not alredy
            existing). Previous outputs maybe overwritten.

        subjects: list of str (optional)
            Subject's IDs to match to BIDS specification (sub-[SUB1],
            sub-[SUB2]...)

        sessions: list of str (optional)
            Session's IDs to match to BIDS specification (ses-[SES1],
            ses-[SES2]...)

        acquisitions: list of str (optional)
            Acquisition name to match to BIDS specification (acq-[ACQ1]...)

        params_file: path to a JSON file
            JSON file that specify some parameters of the pipeline.

        nprocs: integer
            number of processes that will be launched by MultiProc

    Returns:
        workflow: nipype.pipeline.engine.Workflow
    """

    # formating args
    data_dir = op.abspath(data_dir)

    try:
        os.makedirs(process_dir)
    except OSError:
        print("process_dir {} already exists".format(process_dir))

    # params
    if params_file is None:
        params = {}

    else:
        # params
        assert op.exists(params_file), "Error with file {}".format(params_file)

        print("Using orig params file:", params_file)

        params = json.load(open(params_file))

    # if general, pipeline is not in params ,create it and set it to niftymic
    if "pipeline" not in params["general"]:
        params["general"]["pipeline"] = "minimal"

    # main_workflow
    main_workflow = pe.Workflow(name=wf_name)
    main_workflow.base_dir = process_dir
    if params["general"]["pipeline"] in ["niftymic", "nesvor"]:
        fet_pipe = create_fet_subpipes(params=params)
    elif params["general"]["pipeline"] == "nesvor_recon":
        fet_pipe = create_nesvor_subpipes(params=params)
    elif params["general"]["pipeline"] == "minimal":
        fet_pipe = create_minimal_subpipes(params=params)
    elif params["general"]["pipeline"] == "niftymic_recon":
        fet_pipe = create_niftymic_subpipes(params=params)
    elif params["general"]["pipeline"] == "svrtk_bounti":
        fet_pipe = create_svrtk_bounti_subpipes(params=params)

    output_query = {
        "stacks": {
            "datatype": "anat",
            "suffix": "T2w",
            "extension": ["nii", ".nii.gz"],
        }
    }

    # datasource
    datasource = create_datasource(
        output_query,
        data_dir,
        subjects,
        sessions,
        acquisitions,
    )

    # in both cases we connect datsource outputs to main pipeline
    main_workflow.connect(datasource, "stacks", fet_pipe, "inputnode.stacks")

    # DataSink
    pipeline_name = params["general"]["pipeline"]
    datasink_path = os.path.join(data_dir, "derivatives")

    # Create directory if not existing
    os.makedirs(os.path.join(datasink_path, pipeline_name), exist_ok=True)
    
    # Create json file to make it BIDS compliant if doesnt exist
    # Eventually, add all parameters to the json file
    create_description_file(os.path.join(datasink_path, pipeline_name),
                            pipeline_name
                            )

    if "regex_subs" in params.keys():
        params_regex_subs = params["regex_subs"]
    else:
        params_regex_subs = {}

    if "subs" in params.keys():
        params_subs = params["rsubs"]
    else:
        params_subs = {}

    # Create datasink
    print(datasource.iterables)
    datasink = create_datasink(
        iterables=datasource.iterables,
        name=f"datasink_{pipeline_name}",
        params_subs=params_subs,
        params_regex_subs=params_regex_subs,
    )

    # Add the base directory
    datasink.inputs.base_directory = datasink_path

    # Connect the pipeline to the datasink
    main_workflow.connect(fet_pipe,
                          "outputnode.recon_file",
                          datasink,
                          pipeline_name)

    # check if the parameter general/no_graph exists and is set to True
    # added as an option, as graph drawing fails in UPF cluster
    if "no_graph" in params["general"] and params["general"]["no_graph"]:
        main_workflow.write_graph(graph2use="colored")

    main_workflow.config["execution"] = {"remove_unnecessary_outputs": "false"}

    if nprocs is None:
        nprocs = 4
    # main_workflow.run()
    main_workflow.run(plugin="MultiProc", plugin_args={"n_procs": nprocs})


def main():
    # Command line parser
    parser = argparse.ArgumentParser(description="PNH segmentation pipeline")

    parser.add_argument(
        "-data",
        dest="data",
        type=str,
        required=True,
        help=(
            "BIDS-formatted directory containing anatomical MRI scans"
        ),
    )
    parser.add_argument(
        "-out",
        dest="out",
        type=str,
        required=True,  # nargs='+',
        help="Output directory, where all outputs will be saved.",
    )
    parser.add_argument(
        "-subjects",
        "-sub",
        dest="sub",
        type=str,
        nargs="+",
        required=False,
        help=(
            "List of subjects to process (default: all subjects in the"
            "data directory)."
        ),
    )
    parser.add_argument(
        "-sessions",
        "-ses",
        dest="ses",
        type=str,
        nargs="+",
        required=False,
        help=(
            "List of sessions to process (default: every session for each "
            "subject)."
        ),
    )
    parser.add_argument(
        "-acquisitions",
        "-acq",
        dest="acq",
        type=str,
        nargs="+",
        default=None,
        help=(
            "List of acquisitions to process (default: every acquisition for "
            "each subject/session combination)."
        ),
    )

    parser.add_argument(
        "-params",
        dest="params_file",
        type=str,
        help=(
            "Parameters JSON file specifying the parameters, containers and "
            "functions to be used in the pipeline. For now, there is only "
            "compatibility with singularity and docker containers and "
            " niftymic/nesvor pipelines"
        ),
        required=True,
    )
    parser.add_argument(
        "-nprocs",
        dest="nprocs",
        type=int,
        help="Number of processes to allocate.",
        required=False,
    )

    args = parser.parse_args()

    # main_workflow
    print("Initialising the pipeline...")
    create_main_workflow(
        data_dir=args.data,
        process_dir=args.out,
        subjects=args.sub,
        sessions=args.ses,
        acquisitions=args.acq,
        params_file=args.params_file,
        nprocs=args.nprocs,
    )


if __name__ == "__main__":
    main()<|MERGE_RESOLUTION|>--- conflicted
+++ resolved
@@ -53,20 +53,7 @@
     create_fet_subpipes,
     create_minimal_subpipes,
 )
-<<<<<<< HEAD
-from fetpype.pipelines.niftymic import create_niftymic_subpipes
-from fetpype.pipelines.svrtk_bounti import create_svrtk_bounti_subpipes
-
-from fetpype.utils.utils_bids import create_datasource
-
-
-
-import os
-import os.path as op
-import json
-import argparse
-import nipype.pipeline.engine as pe
-=======
+
 from fetpype.pipelines.niftymic_pipeline import create_niftymic_subpipes
 from fetpype.pipelines.nesvor_pipeline import create_nesvor_subpipes
 
@@ -75,7 +62,6 @@
     create_datasink,
     create_description_file
 )
->>>>>>> 495fff82
 
 ###############################################################################
 
