import sys
import os
import nipype.pipeline.engine as pe
from fetpype.pipelines.full_pipeline import (
    create_rec_pipeline,
)
from fetpype.utils.utils_bids import (
    create_datasource,
    create_bids_datasink,
    create_description_file,
)
sys.path.append(os.path.dirname(os.path.abspath(__file__)))


from utils import (  # noqa: E402
    init_and_load_cfg,
    check_and_update_paths,
    get_pipeline_name,
    get_default_parser,
    check_valid_pipeline,
)

###############################################################################

__file_dir__ = os.path.dirname(os.path.abspath(__file__))


def create_rec_workflow(
    data_dir,
    masks_dir,
    out_dir,
    nipype_dir,
    subjects,
    sessions,
    acquisitions,
    cfg_path,
    nprocs,
):
    """
    Instantiates and runs the entire workflow of the fetpype pipeline.

    Args:
        data_dir (str):
            Path to the BIDS directory that contains anatomical images.
        masks_dir (str):
            Path to the BIDS directory that contains brain masks.
        out_dir (str):
            Path to the output directory (will be created if not already
            existing). Previous outputs may be overriden.
        nipype_dir (str):
            Path to the nipype directory.
        subjects (list[str], optional):
            List of subject IDs matching the BIDS specification
            (e.g., sub-[SUB1], sub-[SUB2], ...).
        sessions (list[str], optional):
            List of session IDs matching the BIDS specification
            (e.g., ses-[SES1], ses-[SES2], ...).
        acquisitions (list[str], optional):
            List of acquisition names matching the BIDS specification
            (e.g., acq-[ACQ1], ...).
        cfg_path (str):
            Path to a hydra  configuration file (YAML) specifying pipeline
            parameters.
        nprocs (int):
            Number of processes to be launched by MultiProc.

    """

    cfg = init_and_load_cfg(cfg_path, __file_dir__)

<<<<<<< HEAD
    data_dir, out_dir, nipype_dir = check_and_update_paths(
        data_dir, out_dir, nipype_dir, cfg
    )

    load_masks = False
    if masks_dir is not None:
        # Check it exists
        if not os.path.exists(masks_dir):
            raise ValueError(
                f"Path to masks directory {masks_dir} does not exist."
            )
        masks_dir = os.path.abspath(masks_dir)
        load_masks = True
=======

    data_dir, out_dir, nipype_dir = check_and_update_paths(
        data_dir, out_dir, nipype_dir, cfg
    )
>>>>>>> 1098729e
    check_valid_pipeline(cfg)
    # if general, pipeline is not in params ,create it and set it to niftymic

    # main_workflow
    main_workflow = pe.Workflow(name=get_pipeline_name(cfg))
    main_workflow.base_dir = nipype_dir
    fet_pipe = create_rec_pipeline(cfg, load_masks)

    
    output_query = {
        "stacks": {
            "datatype": "anat",
            "suffix": "T2w",
            "extension": ["nii", ".nii.gz"],
        },
    }
    if load_masks:
        output_query["masks"] = {
            "datatype": "anat",
            "suffix": "mask",
            "extension": ["nii", ".nii.gz"],
        }

    # datasource
    datasource = create_datasource(
        output_query,
        data_dir,
        subjects,
        sessions,
        acquisitions,
        extra_derivatives=masks_dir
    )
    main_workflow.connect(datasource, "stacks", fet_pipe, "inputnode.stacks")
    if load_masks:
        main_workflow.connect(datasource, "masks", fet_pipe, "inputnode.masks")

    # DataSink

    # Reconstruction data sink:
    pipeline_name = cfg.reconstruction.pipeline
    create_description_file(
        out_dir, pipeline_name, cfg=cfg.reconstruction
    )

    datasink = create_bids_datasink(
        out_dir=out_dir,
        pipeline_name=pipeline_name,
        strip_dir=main_workflow.base_dir,
        name="final_recon_datasink",
        rec_label=cfg.reconstruction.pipeline,
    )
<<<<<<< HEAD
    datasink.inputs.base_directory = datasink_path
=======

>>>>>>> 1098729e
    # Connect the pipeline to the datasink
    main_workflow.connect(
        fet_pipe, "outputnode.output_srr", datasink, f"@{pipeline_name}"
    )

    if cfg.save_graph:
        main_workflow.write_graph(
            graph2use="colored",
            format="png",
            simple_form=True,
        )

    main_workflow.config["execution"] = {"remove_unnecessary_outputs": "false"}
    main_workflow.run(plugin="MultiProc", plugin_args={"n_procs": nprocs})


def main():
    # Command line parser
    parser = get_default_parser(
        "Run the Fetpype reconstruction pipeline -- "
        "pre-processing and reconstruction."
    )

    parser.add_argument(
        "--masks",
        type=str,
        default=None,
        help="Path to the BIDS directory that contains brain masks.",
    )
    args = parser.parse_args()

    # main_workflow
    print("Initialising the pipeline...")
    create_rec_workflow(
        data_dir=args.data,
        masks_dir=args.masks,
        out_dir=args.out,
        nipype_dir=args.nipype_dir,
        subjects=args.sub,
        sessions=args.ses,
        acquisitions=args.acq,
        cfg_path=args.cfg_path,
        nprocs=args.nprocs,
    )


if __name__ == "__main__":
    main()<|MERGE_RESOLUTION|>--- conflicted
+++ resolved
@@ -68,7 +68,6 @@
 
     cfg = init_and_load_cfg(cfg_path, __file_dir__)
 
-<<<<<<< HEAD
     data_dir, out_dir, nipype_dir = check_and_update_paths(
         data_dir, out_dir, nipype_dir, cfg
     )
@@ -82,12 +81,6 @@
             )
         masks_dir = os.path.abspath(masks_dir)
         load_masks = True
-=======
-
-    data_dir, out_dir, nipype_dir = check_and_update_paths(
-        data_dir, out_dir, nipype_dir, cfg
-    )
->>>>>>> 1098729e
     check_valid_pipeline(cfg)
     # if general, pipeline is not in params ,create it and set it to niftymic
 
@@ -139,11 +132,8 @@
         name="final_recon_datasink",
         rec_label=cfg.reconstruction.pipeline,
     )
-<<<<<<< HEAD
-    datasink.inputs.base_directory = datasink_path
-=======
-
->>>>>>> 1098729e
+    #datasink.inputs.base_directory = datasink_path
+    
     # Connect the pipeline to the datasink
     main_workflow.connect(
         fet_pipe, "outputnode.output_srr", datasink, f"@{pipeline_name}"
